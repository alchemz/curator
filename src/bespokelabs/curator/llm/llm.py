--- conflicted
+++ resolved
@@ -38,49 +38,18 @@
 class LLM:
     """Interface for prompting LLMs."""
 
-<<<<<<< HEAD
-=======
-    @staticmethod
-    def _determine_backend(
-        model_name: str, response_format: Optional[Type[BaseModel]] = None
-    ) -> str:
-        """Determine which backend to use based on model name and response format.
-
-        Args:
-            model_name (str): Name of the model
-            response_format (Optional[Type[BaseModel]]): Response format if specified
-
-        Returns:
-            str: Backend to use ("openai" or "litellm")
-        """
-        model_name = model_name.lower()
-
-        # GPT-4o models with response format should use OpenAI
-        if (
-            response_format
-            and OpenAIOnlineRequestProcessor(model_name).check_structured_output_support()
-        ):
-            logger.info(f"Requesting structured output from {model_name}, using OpenAI backend")
-            return "openai"
-
-        # GPT models and O1 models without response format should use OpenAI
-        if not response_format and any(x in model_name for x in ["gpt-", "o1-preview", "o1-mini"]):
-            logger.info(f"Requesting text output from {model_name}, using OpenAI backend")
-            return "openai"
-
-        # Default to LiteLLM for all other cases
-        logger.info(
-            f"Requesting {f'structured' if response_format else 'text'} output from {model_name}, using LiteLLM backend"
-        )
-        return "litellm"
-
->>>>>>> 9813512a
     def __init__(
         self,
         model_name: str,
-        prompt_func: Callable[[_DictOrBaseModel], _DictOrBaseModel],
+        prompt_func: Callable[[Union[Dict[str, Any], BaseModel]], Dict[str, str]],
         parse_func: Optional[
-            Callable[[_DictOrBaseModel, _DictOrBaseModel], _DictOrBaseModel]
+            Callable[
+                [
+                    Union[Dict[str, Any], BaseModel],
+                    Union[Dict[str, Any], BaseModel],
+                ],
+                T,
+            ]
         ] = None,
         response_format: Optional[Type[BaseModel]] = None,
         backend: Optional[str] = None,
@@ -175,16 +144,6 @@
             f"Requesting {f'structured' if response_format else 'text'} output from {model_name}, using LiteLLM backend"
         )
         return "litellm"
-
-    @staticmethod
-    def _convert_response_to_dict(response):
-        if hasattr(response, "model_dump"):
-            return response.model_dump()
-        elif isinstance(response, dict):
-            return response
-        elif hasattr(response, "__dict__"):
-            return response.__dict__
-        return response
 
     def _setup_request_processor(
         self,
